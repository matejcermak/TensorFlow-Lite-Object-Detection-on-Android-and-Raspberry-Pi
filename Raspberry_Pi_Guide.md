--- conflicted
+++ resolved
@@ -1,10 +1,6 @@
 # Part 2 - How to Run TensorFlow Lite Object Detection Models on the Raspberry Pi (with Optional Coral USB Accelerator)
 
-<<<<<<< HEAD
-**Section 2 of this guide, which shows how to use the Coral USB Accelerator, is still under construction!** In the meantime, you can use the guide [here](https://github.com/tensorflow/examples/tree/master/lite/examples/object_detection/raspberry_pi).
-=======
-**Part 2 of this guide, which shows how to use the Coral USB Accelerator, is still under construction! Expected completion date: 10/25/19.** In the meantime, you can use the guide [here](https://github.com/tensorflow/examples/tree/master/lite/examples/object_detection/raspberry_pi).
->>>>>>> d4eb777f
+**Part 2 of this guide, which shows how to use the Coral USB Accelerator, is still under construction!** In the meantime, you can use the guide [here](https://github.com/tensorflow/examples/tree/master/lite/examples/object_detection/raspberry_pi).
 
 *(Insert fancy .gif showing TFLite and EdgeTPU performance here!)*
 
